use crate::{error::*, *};

use chrono::{DateTime, NaiveDateTime, Utc};
use lazy_static::lazy_static;
use regex::bytes;
use reqwest::{self, header};
use std::collections::BTreeSet;
use std::str;

const DEFAULT_BASE_URL: &str = "https://ggst-game.guiltygear.com";

/// Context struct which contains the base urls used for api requests. Use the associated methods
/// to overwrite urls if necessary.
pub struct Context {
    base_url: String,
}

impl Default for Context {
    fn default() -> Self {
        Context {
            base_url: DEFAULT_BASE_URL.to_string(),
        }
    }
}

impl Context {
    /// Overwrite the url used for api requests. The default is https://ggst-game.guiltygear.com
    /// You can modify this to a proxy in your area for faster requests
    pub fn new(base_url: String) -> Self {
        Context { base_url }
    }
}

fn id_from_bytes(bytes: &[u8]) -> Result<i64> {
    let s =
        str::from_utf8(bytes).map_err(|_| Error::ParsingBytesError("could not parse userid"))?;
<<<<<<< HEAD
    Ok(i64::from_str_radix(s, 10)
        .map_err(|_| Error::ParsingBytesError("could not parse userid from String"))?)
=======
    s.parse::<u64>()
        .map_err(|_| Error::ParsingBytesError("could not parse userid from String"))
>>>>>>> d1d5b9c7
}

/// Retrieve the latest set of replays. Each page contains approximately 10 replays by default, however this is not
/// guaranteed. Indicate the min and maximum floor you want to query.
/// No more than 100 pages can be queried at a time and only 127 replays per page max.
/// If no matches can be found the parsing will fail.
/// Usually a few replays have weird timestamps from the future. It is recommended to apply a
/// filter on the current time before using any matches, like `.filter(|m| m.timestamp() < &chrono::Utc::now())`
pub async fn get_replays<A, B, C, D, E>(
    context: &Context,
    pages: usize,
    replays_per_page: usize,
    request_parameters: QueryParameters<A, B, C, D, E>,
) -> Result<(
    impl Iterator<Item = Match>,
    impl Iterator<Item = ParseError>,
)> {
    // Check for invalid inputs
    if pages > 100 {
        return Err(Error::InvalidArgument(format!(
            "cannot query more than 100 pages, queried {}",
            pages
        )));
    }
    if replays_per_page > 127 {
        return Err(Error::InvalidArgument(format!(
            "cannot query more than 127 replays per page, queried {}",
            replays_per_page
        )));
    }

    if request_parameters.min_floor > request_parameters.max_floor {
        return Err(Error::InvalidArgument(format!(
            "min_floor {:?} is larger than max_floor {:?}",
            request_parameters.min_floor, request_parameters.max_floor
        )));
    }

    let request_url = format!("{}/api/catalog/get_replay", context.base_url);
    let client = reqwest::Client::new();

    // Assume at most 10 replays per page for pre allocation
    let mut matches = BTreeSet::new();
    let mut errors = vec![];
    for i in 0..pages {
        // Construct the query string
        let hex_index = format!("{:02X}", i);
        let replays_per_page_hex = format!("{:02X}", replays_per_page);
        let query_string = format!(
            "9295B2323131303237313133313233303038333834AD3631613565643466343631633202A5302E302E38039401CC{}{}9AFF00{}",
            hex_index,
            replays_per_page_hex,
            request_parameters.build_aob());
        let response = client
            .post(&request_url)
            .header(header::USER_AGENT, "Steam")
            .header(header::CACHE_CONTROL, "no-cache")
            .form(&[("data", query_string)])
            .send()
            .await?;

        // Regex's to parse the raw bytes received
        lazy_static! {
            // This separates the matches from each other
            static ref MATCH_SEP: bytes::Regex =
                bytes::Regex::new(r"(?-u)\x01\x00\x00\x00")
                    .expect("Could not compile regex");
        }

        // Convert the response to raw bytes
        let bytes = response.bytes().await?;

        // Check if only the header is present
        // If yes then we found no matches and return early
        // The function should not fail but rather return an empty set or what was already found
        if bytes.len() < 63 {
            return Ok((matches.into_iter(), errors.into_iter()));
        }

        // Remove the first 61 bytes, they are static header, we don't need them
        let bytes = bytes.slice(61..);

        // Split on the match separator and keep non empty results only
        // This should give us 10 separate matches
        for raw_match in MATCH_SEP.split(&bytes).filter(|b| !b.is_empty()) {
            // Insert it into the set
            match parse_match(raw_match) {
                Ok(m) => {
                    matches.insert(m);
                }
                Err(e) => {
                    errors.push(ParseError::new(show_buf(raw_match), e));
                }
            };
        }
    }
    Ok((matches.into_iter(), errors.into_iter()))
}

fn parse_match(raw_match: &[u8]) -> Result<Match> {
    // The separator which separates data within a match segment
    lazy_static! {
        static ref PLAYER_DATA_START: bytes::Regex =
            bytes::Regex::new(r"(?-u)\x95\xb2").expect("Could not compile regex");
    }
    // Structure of the data to be extracted:
    // We have three sections that have to be parsed
    // Section 1: {floor}{p1_char}{p2_char}
    // Section 2: \x95\xb2{p1_id [18 chars]}\xa_{p1_name}\xb1{p1_some_number}\xaf{p1_online_id}\x07
    // Section 3: \x95\xb2{p2_id}\xa_{p2_name}\xb1{p2_some_number}\xaf{p2_online_id}\t{winner}\xb3{timestamp}

    // Split the match data on the player separator
    let mut data = PLAYER_DATA_START
        .split(raw_match)
        .collect::<Vec<_>>()
        .into_iter()
        .rev()
        .take(3)
        .rev();

    // Section 1
    let (floor, p1_char, p2_char) = match data.next() {
        Some(b) => {
            let n = b.len();
            if n < 3 {
                return Err(Error::UnexpectedResponse(
                    "first data part does not have 3 bytes",
                ));
            }
            (b[n - 3], b[n - 2], b[n - 1])
        }
        None => {
            return Err(Error::UnexpectedResponse(
                "could not find first data part of response",
            ))
        }
    };

    // Section 2
    let (p1_id, p1_name) = match data.next() {
        Some(b) => {
            // We check if the array is long enough
            // it has to be at least 18 characters for the player user_id
            // one character for the separator \xa_ and then at least 1 byte for
            // the username
            if b.len() < 20 {
                return Err(Error::UnexpectedResponse(
                    "second data part does not have 20 bytes",
                ));
            }

            let name = match b[19..].split(|f| *f == b'\xb1').next() {
                Some(name_bytes) => String::from_utf8_lossy(name_bytes),
                None => return Err(Error::UnexpectedResponse("could not parse player1 name")),
            };
            (id_from_bytes(&b[0..18])?, name)
        }
        None => {
            return Err(Error::UnexpectedResponse(
                "could not find second data part of response",
            ))
        }
    };

    // Section 3
    let (p2_id, p2_name, winner, time) = match data.next() {
        Some(b) => {
            // We check if the array is long enough, 76 characters required for a 1 byte
            // username, it has to be at least 76 characters for the player user_id, online_id,
            // timestamp, the other number and the winner indicator and separators
            // and then at least 1 byte for the username
            // There do exist weird edge cases where the third data part does not contain
            // an online id, instead it has a dummy user name, this will then take 71 bytes
            // instead
            if b.len() < 71 {
                return Err(Error::UnexpectedResponse(
                    "third data part does not have 71 bytes",
                ));
            }

            let name = match b[19..].split(|f| *f == b'\xb1').next() {
                Some(name_bytes) => String::from_utf8_lossy(name_bytes),
                None => return Err(Error::UnexpectedResponse("could not find player2 name")),
            };

            // first 38 bytes are unnecessary as they contain the username and id's
            // \xb3 is in front of the timestamp, so we split the bytes on that and take
            // the last two segements, which should be the winner and timestamp
            // This can break if there are more bytes behind the timestamp that contain the
            // \xb3 byte
            let winner_time_bytes = b[38..]
                .split(|f| *f == b'\xb3')
                .rev()
                .take(2)
                .collect::<Vec<_>>();
            let time = match winner_time_bytes.get(0) {
                Some(b) => {
                    // 16 bytes before the relevant section
                    // We need 1 byte for the winner, 1 byte for the separator and 19 bytes
                    // for the timestamp
                    if b.len() < 19 {
                        return Err(Error::UnexpectedResponse(
                            "not enough bytes to parse timestamp",
                        ));
                    }
                    String::from_utf8_lossy(&b[0..19])
                }
                None => {
                    return Err(Error::UnexpectedResponse(
                        "could not split bytes to parse winner and timestamp",
                    ))
                }
            };
            let winner = match winner_time_bytes.get(1) {
                Some(b) => match b.last() {
                    None => {
                        return Err(Error::UnexpectedResponse("could not find winner in bytes"))
                    }
                    Some(b) => b,
                },
                None => {
                    return Err(Error::UnexpectedResponse(
                        "could not split bytes to parse winner",
                    ))
                }
            };
            //(id_from_bytes(&b[0..18])?, name, winner, time)
            (id_from_bytes(&b[0..18])?, name, winner, time)
        }
        None => {
            return Err(Error::UnexpectedResponse(
                "could not find third data part of match",
            ))
        }
    };

    // Construct the match
    let m = Match {
        floor: Floor::from_u8(floor)?,
        timestamp: DateTime::<Utc>::from_utc(
            NaiveDateTime::parse_from_str(&time, "%Y-%m-%d %H:%M:%S")?,
            Utc,
        ),
        players: (
            Player {
                id: p1_id,
                name: p1_name.to_string(),
                character: Character::from_u8(p1_char)?,
            },
            Player {
                id: p2_id,
                name: p2_name.to_string(),
                character: Character::from_u8(p2_char)?,
            },
        ),
        winner: match winner {
            1 => Winner::Player1,
            2 => Winner::Player2,
            _ => return Err(Error::ParsingBytesError("Could not parse winner")),
        },
    };

    Ok(m)
}

// Helper function for constructing error messages to avoid issues with the borrow checker
fn show_buf<B: AsRef<[u8]>>(buf: B) -> String {
    use std::ascii::escape_default;
    String::from_utf8(
        buf.as_ref()
            .iter()
            .flat_map(|b| escape_default(*b))
            .collect(),
    )
    .unwrap()
}<|MERGE_RESOLUTION|>--- conflicted
+++ resolved
@@ -34,13 +34,8 @@
 fn id_from_bytes(bytes: &[u8]) -> Result<i64> {
     let s =
         str::from_utf8(bytes).map_err(|_| Error::ParsingBytesError("could not parse userid"))?;
-<<<<<<< HEAD
-    Ok(i64::from_str_radix(s, 10)
-        .map_err(|_| Error::ParsingBytesError("could not parse userid from String"))?)
-=======
-    s.parse::<u64>()
+    s.parse::<i64>()
         .map_err(|_| Error::ParsingBytesError("could not parse userid from String"))
->>>>>>> d1d5b9c7
 }
 
 /// Retrieve the latest set of replays. Each page contains approximately 10 replays by default, however this is not
